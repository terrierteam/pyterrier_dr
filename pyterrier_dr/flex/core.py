--- conflicted
+++ resolved
@@ -194,16 +194,14 @@
         docnos, meta = self.payload(return_dvecs=False)
         return docnos
 
-<<<<<<< HEAD
-    def __repr__(self):
-        return f'FlexIndex({str(self.index_path)!r})'
-
-=======
     @property
     def ILS(self) -> ir_measures.Measure:
         """Return an ILS (Intra-List Similarity) measure for this index. See: :func:`pyterrier_dr.ILS` for more details."""
         return pyterrier_dr.ILS(self)
->>>>>>> 0c7a3346
+
+    def __repr__(self):
+        return f'FlexIndex({str(self.index_path)!r})'
+
 
 class FlexIndexer(pt.Indexer):
     def __init__(self, index: FlexIndex, mode: Union[IndexingMode, str] = IndexingMode.create):
