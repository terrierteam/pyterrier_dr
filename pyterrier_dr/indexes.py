<<<<<<< HEAD
# Deprecated module
# flake8: noqa
import threading
=======
>>>>>>> ac4ed9de
import torch
import itertools
import math
import json
from pathlib import Path
from os.path import commonprefix
import numpy as np
import shutil
import more_itertools
import pandas as pd
import pyterrier as pt
from pyterrier.model import add_ranks
import ir_datasets

_logger = ir_datasets.log.easy()


class DocnoFile:
    def __init__(self, path):
        with open(path, 'rb') as f:
            metadata_size = int.from_bytes(f.read(2), byteorder='little')
            metadata = json.loads(f.read(metadata_size))
        self.prefix = metadata['prefix']
        self.max_length = metadata['max_length']
        self.count = metadata['count']
        if 'start' in metadata:
            self.start = metadata['start']
            self.step = metadata['step']
            self.fmt_string = metadata['fmt_string']
            self.mmap = None
        else:
            self.mmap = np.memmap(path, f'S{self.max_length}', offset=metadata_size+2)

    def __getitem__(self, idx):
        if isinstance(idx, (int, np.int64, np.int32)):
            if self.mmap is not None:
                return self.prefix + self.mmap[idx].decode()
            else:
                assert 0 <= idx < self.count
                return self._fmt_idx(idx)
        elif isinstance(idx, str):
            if self.mmap is not None:
                raise RuntimeError("reverse lookup not supported")
            else:
                if not idx.startswith(self.prefix):
                    return None
                idx = idx[len(self.prefix):]
                if not idx.isnumeric():
                    return None
                idx = int(idx)
                if idx % self.step != 0:
                    return None
                idx = (idx // self.step) - self.start
                if idx < 0 or idx >= self.count:
                    return None
                return idx
        else:
            if self.mmap is not None:
                docnos = self.mmap[idx]
                return np.array([self.prefix + d.decode() for d in docnos], dtype=object)
            else:
                assert ((0 <= idx) & (idx < self.count)).all()
                docnos = idx * self.step + self.start
                return np.array([self.prefix + format(d, self.fmt_string) for d in docnos], dtype=object)

    def __len__(self):
        return self.count

    def __iter__(self):
        if self.mmap is not None:
            for item in self.mmap:
                yield self.prefix + item.decode()
        else:
            for idx in range(self.count):
                yield self._fmt_idx(idx)

    def __del__(self):
        del self.mmap
        self.mmap = None

    def _fmt_idx(self, idx):
        return self.prefix + format(idx * self.step + self.start, self.fmt_string)

    @staticmethod
    def build(docnos, path):
        assert len(docnos) > 0
        prefix = commonprefix(docnos) # reduce the size by removing common docno prefixes
        docnos = [d[len(prefix):].encode() for d in docnos] # remove prefix
        max_length = max(len(d) for d in docnos)
        metadata = {'count': len(docnos), 'prefix': prefix, 'max_length': max_length}
        if all(d.decode().isnumeric() for d in docnos) and len(docnos) >= 2:
            # Special case: are the docnos (1) all numeric, (2) incrementing at a constant step?
            start = int(docnos[0])
            step = int(docnos[1]) - start
            fmt_string = f'0{max_length}d' if any(d!=b'0' and d.startswith(b'0') for d in docnos) else 'd'
            for d, expected in zip(docnos, itertools.count(start, step)):
                if d.decode() != format(expected, fmt_string):
                    break # pattern broken
            else:
                # everything was numeric and incremental
                metadata['start'] = start
                metadata['step'] = step
                metadata['fmt_string'] = fmt_string
        with open(path, 'wb') as f:
            b_metadata = json.dumps(metadata).encode()
            f.write(len(b_metadata).to_bytes(2, byteorder='little'))
            f.write(b_metadata)
            if 'start' not in metadata:
                f.write(np.array(docnos, dtype=f'S{max_length}').tobytes())


class NilIndex(pt.Indexer):
    # simulates an indexer; just used for testing
    def transform(self, res):
        return res

    def index(self, it):
        for _ in it:
            pass


class NumpyIndex(pt.Indexer):
    def __init__(self, index_path=None, num_results=1000, score_fn='dot', overwrite=False, batch_size=4096, verbose=False, dtype='f4', drop_query_vec=True, inmem=False, cuda=False):
        self.index_path = Path(index_path)
        self.num_results = num_results
        self.score_fn = score_fn
        self.overwrite = overwrite
        self.verbose = verbose
        self.batch_size = batch_size
        self.dtype = dtype
        self.drop_query_vec = drop_query_vec
        self._docnos = None
        self._data = None
        self.inmem = inmem
        self.cuda = cuda

    def docnos_and_data(self):
        if self._data is None:
            path = self.index_path
            with open(path/'meta.json', 'rt') as f_meta:
                meta = json.load(f_meta)
            if self.inmem:
                with open(path/'index.npy', 'rb') as fin:
                    self._data = np.frombuffer(fin.read(), dtype=self.dtype).reshape(meta['count'], meta['vec_size'])
                if self.cuda:
                    self._data = torch.tensor(self._data, dtype=torch.float16, device='cuda')
            else:
                self._data = np.memmap(path/'index.npy', mode='r', dtype=self.dtype, shape=(meta['count'], meta['vec_size']))
            self._docnos = DocnoFile(path/'docnos.npy')
        return self._docnos, self._data

    def __len__(self):
        with open(self.index_path/'meta.json', 'rt') as f_meta:
            meta = json.load(f_meta)
        return meta['count']

    def transform(self, inp):
        columns = set(inp.columns)
        if all(c in columns for c in ('qid', 'query_vec', 'docno')):
            return self.transform_R(inp)
        if all(c in columns for c in ('qid', 'query_vec')):
            return self.transform_Q(inp)
        raise RuntimeError('NumpyIndex expects input columns of either:\n'
            ' - ["qid", "query_vec", "docno", ...]: Re-ranking\n'
            ' - ["qid", "query_vec", ...]: Retrieval\n'
            '(Are you encoding the query?)')

    def transform_Q(self, inp):
        query_vecs = np.stack(inp['query_vec'])
        if self.score_fn == 'cos':
            query_vecs = query_vecs / np.linalg.norm(query_vecs, axis=1, keepdims=True)
        if self.cuda:
            query_vecs = torch.from_numpy(query_vecs).cuda()
        num_q = query_vecs.shape[0]
        res = []
        docnos, data = self.docnos_and_data()
        ranked_lists = RankedLists(self.num_results, num_q)
        if self.cuda and self.inmem:
            scores = query_vecs.half() @ data.T
            scores, dids = torch.topk(scores, k=self.num_results, dim=1)
            scores = scores.cpu().float().numpy()
            dids = dids.cpu().numpy()
            ranked_lists.update(scores, dids)
        else:
            batch_it = range(0, data.shape[0], self.batch_size)
            if self.verbose:
                batch_it = pt.tqdm(batch_it)
            for idx_start in batch_it:
                doc_batch = data[idx_start:idx_start+self.batch_size].T
                if self.score_fn == 'cos':
                    doc_batch = doc_batch / np.linalg.norm(doc_batch, axis=0, keepdims=True)
                if self.cuda:
                    doc_batch = torch.from_numpy(doc_batch).cuda()
                scores = query_vecs @ doc_batch
                if self.cuda:
                    scores = scores.cpu().numpy()
                dids = np.arange(idx_start, idx_start+doc_batch.shape[1], dtype='i4').reshape(1, -1).repeat(num_q, axis=0)
                ranked_lists.update(scores, dids)
        result_scores, result_dids = ranked_lists.results()
        unique_dids, unique_inverse = np.unique(result_dids, return_inverse=True)
        unique_docnos = docnos[unique_dids]
        result_docnos = unique_docnos[unique_inverse].reshape(num_q, -1)
        for query, scores, docnos in zip(inp.itertuples(index=False), result_scores, result_docnos):
            if self.drop_query_vec:
                query = query._replace(query_vec=None)
            for score, docno in zip(scores, docnos):
                res.append((*query, docno, score))
        res = pd.DataFrame(res, columns=list(query._fields) + ['docno', 'score'])
        if self.drop_query_vec:
            res = res.drop(columns=['query_vec'])
        res = res[~res.score.isna()]
        res = add_ranks(res)
        return res

    def transform_R(self, inp):
        assert not self.cuda, "cuda not yet supported for re-ranking"
        docnos, data = self.docnos_and_data()
        all_scores = []
        it = range(0, len(inp), self.batch_size)
        if self.verbose:
            it = pt.tqdm(it, desc='re-ranking from index', unit='batch')
        for start_idx in it:
            end_idx = start_idx + self.batch_size
            query_vecs = np.stack(inp.iloc[start_idx:end_idx]['query_vec'])
            dids = np.array([docnos[str(d)] for d in inp.iloc[start_idx:end_idx]['docno']]) # reverse lookup
            doc_vecs = data[dids]
            if self.score_fn == 'cos':
                query_vecs = query_vecs / np.linalg.norm(query_vecs, axis=1, keepdims=True)
                doc_vecs = doc_vecs / np.linalg.norm(doc_vecs, axis=1, keepdims=True)
            all_scores.append((query_vecs * doc_vecs).sum(axis=1))
        all_scores = np.concatenate(all_scores, axis=0)
        res = inp.assign(score=all_scores)
        if self.drop_query_vec:
            res = res.drop(columns=['query_vec'])
        res = res[~res.score.isna()]
        res = add_ranks(res)
        return res

    def index(self, inp):
        if isinstance(inp, pd.DataFrame):
            inp = inp.to_dict(orient="records")
        inp = more_itertools.peekable(inp)
        path = Path(self.index_path)
        if path.exists():
            if self.overwrite:
                shutil.rmtree(path)
            else:
                raise RuntimeError(f'Index already exists at {self.index_path}. If you want to delete and re-create an existing index, you can pass overwrite=True')
        path.mkdir(parents=True, exist_ok=True)
        docnos = []
        vec_size = None
        count = 0
        with open(path/'index.npy', 'wb') as fout:
            for docs in more_itertools.chunked(inp, self.batch_size):
                doc_vecs = np.stack([d['doc_vec'] for d in docs])
                if vec_size is None:
                    vec_size = doc_vecs.shape[1]
                elif vec_size != doc_vecs.shape[1]:
                    raise ValueError('Inconsistent vector shapes detected')
                doc_vecs = doc_vecs.astype(self.dtype)
                fout.write(doc_vecs.tobytes())
                docnos.extend([d['docno'] for d in docs])
                count += len(docs)
        DocnoFile.build(docnos, path/f'docnos.npy')
        with open(path/'meta.json', 'wt') as f_meta:
            json.dump({'dtype': self.dtype, 'vec_size': vec_size, 'count': count}, f_meta)

    def get_corpus_iter(self, start_idx=None, stop_idx=None, verbose=True):
        docnos, data = self.docnos_and_data()
        docno_iter = iter(docnos)
        if start_idx is not None or stop_idx is not None:
            docno_iter = itertools.islice(docno_iter, start_idx, stop_idx)
            data = data[start_idx:stop_idx]
        with pt.tqdm(total=data.shape[0], desc=f'{str(self.index_path)} document vectors') as pbar:
            for start_idx in range(0, data.shape[0], self.batch_size):
                vec_batch = data[start_idx:start_idx+self.batch_size]
                for vec_idx in range(vec_batch.shape[0]):
                    pbar.update()
                    yield {'docno': next(docno_iter), 'doc_vec': vec_batch[vec_idx]}


class MemIndex(pt.Indexer):
    def __init__(self, num_results=1000, score_fn='dot', batch_size=4096, verbose=True, dtype='f4', drop_query_vec=True):
        # check we havent been passed a destination index, as per disk-based indexers
        assert isinstance(num_results, int)
        self.num_results = num_results
        self.score_fn = score_fn
        self.verbose = verbose
        self.batch_size = batch_size
        self.dtype = dtype
        self.drop_query_vec = drop_query_vec
        self._docnos = None
        self._data = None

    def docnos_and_data(self):
        return self._docnos, self._data

    def clear(self):
        self._docnos = None
        self._data = None

    def __len__(self):
        return self._data.shape[0]

    def transform(self, inp):
        columns = set(inp.columns)
        assert all(f in columns for f in ['qid', 'query_vec']), "NumpyIndex expects columns: ['qid', 'query_vec'] when used in a pipeline"
        query_vecs = np.stack(inp['query_vec'])
        if self.score_fn == 'cos':
            query_vecs = query_vecs / np.linalg.norm(query_vecs, axis=1, keepdims=True)
        num_q = query_vecs.shape[0]
        res = []
        docnos, data = self.docnos_and_data()
        data = data.T
        assert docnos is not None or data is not None, "You must first call index()"
        ranked_lists = RankedLists(self.num_results, num_q)
        if self.score_fn == 'cos':
            data = data / np.linalg.norm(data, axis=0, keepdims=True)
        scores = query_vecs @ data
        dids = np.arange(data.shape[1], dtype='i4').reshape(1, -1).repeat(num_q, axis=0)
        ranked_lists.update(scores, dids)
        result_scores, result_dids = ranked_lists.results()
        for query, scores, dids in zip(inp.itertuples(index=False), result_scores, result_dids):
            if self.drop_query_vec:
                query = query._replace(query_vec=None)
            for score, did in zip(scores, dids):
                res.append((*query, docnos[int(did)], score))
        res = pd.DataFrame(res, columns=list(query._fields) + ['docno', 'score'])
        if self.drop_query_vec:
            res = res.drop(columns=['query_vec'])
        res = res[~res.score.isna()]
        res = add_ranks(res)
        return res

    def index(self, inp):
        if isinstance(inp, pd.DataFrame):
            inp = inp.to_dict(orient="records")
        inp = more_itertools.peekable(inp)
        if self.verbose:
            inp = pt.tqdm(inp, desc='indexing', unit='doc')
        docnos = []
        vec_size = None
        count = 0
        data = []
        for docs in more_itertools.chunked(inp, self.batch_size):
            doc_vecs = np.stack([d['doc_vec'] for d in docs])
            if vec_size is None:
                vec_size = doc_vecs.shape[1]
            doc_vecs = doc_vecs.astype(self.dtype)
            data.append(doc_vecs)
            docnos.extend([d['docno'] for d in docs])
            count += len(docs)
        self._data = np.concatenate(data, axis=0)
        self._docnos = docnos

    def get_corpus_iter(self, start_idx=None, stop_idx=None, verbose=True):
        docnos, data = self.docnos_and_data()
        docno_iter = iter(docnos)
        if start_idx is not None or stop_idx is not None:
            docno_iter = iter(docnos[start_idx:stop_idx])
            data = data[start_idx:stop_idx]
        with pt.tqdm(total=data.shape[0], desc=f'{str(self.index_path)} document vectors') as pbar:
            for start_idx in range(0, data.shape[0], self.batch_size):
                vec_batch = data[start_idx:start_idx+self.batch_size]
                for vec_idx in range(vec_batch.shape[0]):
                    pbar.update()
                    yield {'docno': next(docno_iter), 'doc_vec': vec_batch[vec_idx]}


class RankedLists:
    def __init__(self, num_results : int, num_queries : int):
        self.num_results = num_results
        self.num_queries = num_queries
        self.scores = np.empty((num_queries, 0), dtype='f4')
        self.docids = np.empty((num_queries, 0), dtype='i4')

    def update(self, scores, docids):
        assert self.num_queries == scores.shape[0]
        self.scores = np.concatenate([self.scores, -scores], axis=1)
        self.docids = np.concatenate([self.docids,  docids], axis=1)
        if self.scores.shape[1] > self.num_results:
            partition_idxs = np.argpartition(self.scores, self.num_results, axis=1)[:, :self.num_results]
            self.scores = np.take_along_axis(self.scores, partition_idxs, axis=1)
            self.docids = np.take_along_axis(self.docids, partition_idxs, axis=1)

    def results(self):
        sort_idxs = np.argsort(self.scores, axis=1)
        return (
            np.take_along_axis(-self.scores, sort_idxs, axis=1),
            np.take_along_axis( self.docids, sort_idxs, axis=1),
        )


class TorchRankedLists:
    def __init__(self, num_results, num_queries):
        self.num_results = num_results
        self.num_queries = num_queries
        self.scores = None
        self.docids = None

    def update(self, scores, docids):
        if self.scores is not None:
            self.scores, idxs = torch.cat([self.scores, scores], dim=1).topk(self.num_results, dim=1)
            self.docids = torch.cat([self.docids, docids], dim=1).take_along_dim(idxs, dim=1)
        else:
            self.scores = scores
            self.docids = docids
        #self.scores.append(scores)
        #self.docids.append(docids)

    def results(self):
        return (self.scores.cpu().numpy(), self.docids.cpu().numpy())
        #scores = torch.cat(self.scores, dim=0)
        #docids = torch.cat(self.docids, dim=0)
        #top_scores, top_idxs = scores.topk(self.num_results, dim=1)
        #return (
        #    top_scores.cpu().numpy(),
        #    docids[top_idxs].cpu().numpy()
        #)


class FaissFlat(pt.Indexer):
    def __init__(self, index_path=None, num_results=1000, shard_size=500_000, score_fn='cos', overwrite=False, batch_size=4096, verbose=False, drop_query_vec=True, inmem=False, cuda=False):
        self.index_path = Path(index_path)
        self.num_results = num_results
        self.shard_size = shard_size
        self.score_fn = score_fn
        self.overwrite = overwrite
        self.verbose = verbose
        self.batch_size = batch_size
        self.drop_query_vec = drop_query_vec
        self.cuda = cuda
        self._shards = None
        self._shards = list(self.iter_shards())

    def iter_shards(self):
        import faiss
        if self.cuda:
            res = faiss.StandardGpuResources()
        if self._shards is None:
            for shardid in itertools.count():
                if not (self.index_path/f'{shardid}.faiss').exists():
                    break
                index = faiss.read_index(str(self.index_path/f'{shardid}.faiss'))
                if self.cuda:
                    index = faiss.index_cpu_to_gpu(res, 0, index)
                yield index
        else:
            yield from self._shards

        # if self._shards is None:
        #     shards = []
        #     for shardid in itertools.count():
        #         if not (self.index_path/f'{shardid}.faiss').exists():
        #             break
        #         index = faiss.read_index(str(self.index_path/f'{shardid}.faiss'))
        #         shards.append(index)
        #     self._shards = shards
        #     if shardid == 0:
        #         raise RuntimeError(f'Index not found at {self.index_path}')
        # return iter(self._shards)

    def transform(self, inp):
        columns = set(inp.columns)
        assert all(f in columns for f in ['qid', 'query_vec']), "Faiss expects columns: ['qid', 'query_vec'] when used in a pipeline"
        query_vecs = np.stack(inp['query_vec'])
        if self.score_fn == 'cos':
            query_vecs = query_vecs / np.linalg.norm(query_vecs, axis=1, keepdims=True)
        query_vecs = query_vecs.copy()
        res = []
        query_heaps = [[] for _ in range(query_vecs.shape[0])]
        docnos = DocnoFile(self.index_path/f'docnos.npy')
        num_q = query_vecs.shape[0]
        ranked_lists = RankedLists(self.num_results, num_q)
        dids_offset = 0
        it = enumerate(self.iter_shards())
        if self.verbose:
            it = pt.tqdm(it, unit='shard', desc='scanning shards')
        for shardidx, index in it:
            scores, dids = [], []
            QBATCH = 16
            for qidx in range(0, num_q, QBATCH):
                s, d = index.search(query_vecs[qidx:qidx+QBATCH], self.num_results)
                scores.append(s)
                dids.append(d)
            ranked_lists.update(np.concatenate(scores, axis=0), np.concatenate(dids, axis=0)+dids_offset)
            dids_offset += index.ntotal
        result_scores, result_dids = ranked_lists.results()
        unique_dids, unique_inverse = np.unique(result_dids, return_inverse=True)
        unique_docnos = docnos[unique_dids]
        result_docnos = unique_docnos[unique_inverse].reshape(num_q, -1)
        for query, scores, docnos in zip(inp.itertuples(), result_scores, result_docnos):
            if self.drop_query_vec:
                query = query._replace(query_vec=None)
            for score, docno in zip(scores, docnos):
                res.append((*query, docno, score))
        res = pd.DataFrame(res, columns=list(query._fields) + ['docno', 'score'])
        if self.drop_query_vec:
            res = res.drop(columns=['query_vec'])
        res = add_ranks(res)
        return res

    def index(self, inp):
        import faiss
        if isinstance(inp, pd.DataFrame):
            inp = inp.to_dict(orient="records")
        path = Path(self.index_path)
        if path.exists():
            if self.overwrite:
                shutil.rmtree(path)
            else:
                raise RuntimeError(f'Index already exists at {self.index_path}. If you want to delete and re-create an existing index, you can pass overwrite=True')
        path.mkdir(parents=True, exist_ok=True)
        docnos = []
        for shardid, shard in enumerate(more_itertools.ichunked(inp, self.shard_size)):
            shard = more_itertools.peekable(shard)
            d = shard.peek()['doc_vec'].shape[0]
            index = faiss.index_factory(d, 'Flat', faiss.METRIC_INNER_PRODUCT)
            shard_it = more_itertools.chunked(shard, self.batch_size)
            if self.verbose:
                shard_it = pt.tqdm(shard_it, total=math.ceil(self.shard_size/self.batch_size), unit='batch', desc=f'building shard {shardid}')
            for batch in shard_it:
                doc_vecs = np.stack(d['doc_vec'] for d in batch)
                if self.score_fn == 'cos':
                    doc_vecs = doc_vecs / np.linalg.norm(doc_vecs, axis=1, keepdims=True)
                index.add(doc_vecs)
                docnos.extend(d['docno'] for d in batch)
            faiss.write_index(index, str(path/f'{shardid}.faiss'))
        DocnoFile.build(docnos, path/f'docnos.npy')


class FaissHnsw(pt.Indexer):
    def __init__(self, index_path, num_links=32, num_results=1000, shard_size=500_000, score_fn='cos', overwrite=False, batch_size=4096, verbose=False, drop_query_vec=True, qbatch=16):
        self.index_path = Path(index_path)
        self.num_links = num_links
        self.num_results = num_results
        self.shard_size = shard_size
        self.score_fn = score_fn
        self.overwrite = overwrite
        self.verbose = verbose
        self.batch_size = batch_size
        self.drop_query_vec = drop_query_vec
        self.qbatch = qbatch
        self._shards = None

    def iter_shards(self, cache=True):
        if not cache:
            return self._iter_shards()
        else:
            if self._shards is None:
                self._shards = list(self._iter_shards())
            return iter(self._shards)

    def _iter_shards(self):
        import faiss
        for shardid in itertools.count():
            if not (self.index_path/f'{shardid}.faiss').exists():
                break
            yield faiss.read_index(str(self.index_path/f'{shardid}.faiss'))
        if shardid == 0:
            raise RuntimeError(f'Index not found at {self.index_path}')

    def transform(self, inp):
        columns = set(inp.columns)
        assert all(f in columns for f in ['qid', 'query_vec']), "Faiss expects columns: ['qid', 'query_vec'] when used in a pipeline"
        query_vecs = np.stack(inp['query_vec'])
        if self.score_fn == 'cos':
            query_vecs = query_vecs / np.linalg.norm(query_vecs, axis=1, keepdims=True)
        query_vecs = query_vecs.copy()
        res = []
        query_heaps = [[] for _ in range(query_vecs.shape[0])]
        docnos = DocnoFile(self.index_path/f'docnos.npy')
        num_q = query_vecs.shape[0]
        ranked_lists = RankedLists(self.num_results, num_q)
        dids_offset = 0
        it = enumerate(self.iter_shards())
        if self.verbose:
            it = pt.tqdm(it, unit='shard', desc='scanning shards')
        for shardidx, index in it:
            scores, dids = [], []
            for qidx in range(0, num_q, self.qbatch):
                s, d = index.search(query_vecs[qidx:qidx+self.qbatch], self.num_results)
                scores.append(s)
                dids.append(d)
            ranked_lists.update(np.concatenate(scores, axis=0), np.concatenate(dids, axis=0)+dids_offset)
            dids_offset += index.ntotal
        result_scores, result_dids = ranked_lists.results()
        unique_dids, unique_inverse = np.unique(result_dids, return_inverse=True)
        unique_docnos = docnos[unique_dids]
        result_docnos = unique_docnos[unique_inverse].reshape(num_q, -1)
        for query, scores, docnos in zip(inp.itertuples(), result_scores, result_docnos):
            if self.drop_query_vec:
                query = query._replace(query_vec=None)
            for score, docno in zip(scores, docnos):
                res.append((*query, docno, score))
        res = pd.DataFrame(res, columns=list(query._fields) + ['docno', 'score'])
        if self.drop_query_vec:
            res = res.drop(columns=['query_vec'])
        res = add_ranks(res)
        return res

    def index(self, inp):
        import faiss
        if isinstance(inp, pd.DataFrame):
            inp = inp.to_dict(orient="records")
        path = Path(self.index_path)
        if path.exists():
            if self.overwrite:
                shutil.rmtree(path)
            else:
                raise RuntimeError(f'Index already exists at {self.index_path}. If you want to delete and re-create an existing index, you can pass overwrite=True')
        path.mkdir(parents=True, exist_ok=True)
        docnos = []
        if self.shard_size == 0:
            it = [(0, inp)]
        else:
            it = enumerate(more_itertools.ichunked(inp, self.shard_size))
        for shardid, shard in it:
            shard = more_itertools.peekable(shard)
            d = shard.peek()['doc_vec'].shape[0]
            index = faiss.index_factory(d, f'HNSW{self.num_links}', faiss.METRIC_INNER_PRODUCT)
            shard_it = more_itertools.chunked(shard, self.batch_size)
            if self.verbose:
                shard_it = pt.tqdm(shard_it, total=math.ceil(self.shard_size/self.batch_size), unit='batch', desc=f'building shard {shardid}')
            for batch in shard_it:
                doc_vecs = np.stack(d['doc_vec'] for d in batch)
                if self.score_fn == 'cos':
                    doc_vecs = doc_vecs / np.linalg.norm(doc_vecs, axis=1, keepdims=True)
                index.add(doc_vecs)
                docnos.extend(d['docno'] for d in batch)
            faiss.write_index(index, str(path/f'{shardid}.faiss'))
        DocnoFile.build(docnos, path/f'docnos.npy')













class TorchIndex(NumpyIndex):
    def __init__(self,
                 index_path=None,
                 num_results=1000,
                 score_fn='dot',
                 overwrite=False,
                 batch_size=4096,
                 verbose=False,
                 dtype='f4',
                 drop_query_vec=True,
                 half=False,
                 idx_mem=500000000):
        super().__init__(index_path, num_results, score_fn, overwrite, batch_size, verbose, dtype, drop_query_vec, inmem=False)
        self.half = half
        self.idx_mem = idx_mem
        self._meta = None
        self._cpu_data = None
        self._cuda_data = None
        self._docnos = None
        self._did_start = None
        self._cuda_slice = None

    def docnos_and_data(self):
        if self._meta is None:
            with (self.index_path/'meta.json').open('rt') as f_meta:
                self._meta = json.load(f_meta)
        meta = self._meta
        if self._cpu_data is None:
            SType, TType, CTType, SIZE = {
                'f4': (torch.FloatStorage, torch.FloatTensor, torch.cuda.FloatTensor, 4),
                'f2': (torch.HalfStorage,  torch.HalfTensor,  torch.cuda.HalfTensor,  2),
            }[self.dtype]
            self._cpu_data = TType(SType.from_file(str(self.index_path/'index.npy'), size=meta['count'] * meta['vec_size'])).reshape(meta['count'], meta['vec_size'])
            doc_batch_size = self.idx_mem//SIZE//meta['vec_size']
            if self.half:
                self._cuda_data = torch.cuda.HalfTensor(size=(doc_batch_size, meta['vec_size']), device='cuda')
            else:
                self._cuda_data = CTType(size=(doc_batch_size, meta['vec_size']), device='cuda')
            if self.verbose and doc_batch_size > self.num_results:
                _logger.info(f'TorchIndex using document batches of size {doc_batch_size}')
            if self.num_results >= doc_batch_size:
                _logger.warn(f'TorchIndex using document batches of size {doc_batch_size} but this is less than num_rsults={self.num_results}. Consider using a larger idx_mem (currently {self.idx_mem})')
            self._docnos = DocnoFile(self.index_path/'docnos.npy')

    def transform(self, inp):
        columns = set(inp.columns)
        assert all(f in columns for f in ['qid', 'query_vec']), "TrochIndex expects columns ['qid', 'query_vec'] when used in a pipeline"
        query_vecs = np.stack(inp['query_vec'])
        query_vecs = torch.from_numpy(query_vecs).cuda() # TODO: can this go directly to CUDA? device='cuda' doesn't work
        if self.half:
            query_vecs = query_vecs.half()

        self.docnos_and_data()

        step = self._cuda_data.shape[0]
        it = range(0, self._cpu_data.shape[0], step)
        if self.verbose:
            it = pt.tqdm(it, desc='TorchIndex scoring', unit='docbatch')

        ranked_lists = RankedLists(self.num_results, query_vecs.shape[0])
        for start_idx in it:
            end_idx = start_idx + step
            batch = self._cpu_data[start_idx:end_idx]
            bsize = batch.shape[0]
            if self.half:
                self._cuda_data[:bsize] = batch.half()
            else:
                self._cuda_data[:bsize] = batch

            scores = query_vecs @ self._cuda_data[:bsize].T
            if self.half:
                scores = scores.float()
            if scores.shape[0] > self.num_results:
                scores, dids = torch.topk(scores, k=self.num_results, dim=1)
            else:
                scores, dids = torch.sort(scores, dim=1, descending=False)
            scores = scores.cpu().float().numpy()

            dids = (dids + start_idx).cpu().numpy()
            ranked_lists.update(scores, dids)

        result_scores, result_dids = ranked_lists.results()
        unique_dids, unique_inverse = np.unique(result_dids, return_inverse=True)
        unique_docnos = self._docnos[unique_dids]
        result_docnos = unique_docnos[unique_inverse].reshape(query_vecs.shape[0], -1)
        res = []
        for query, scores, docnos in zip(inp.itertuples(index=False), result_scores, result_docnos):
            if self.drop_query_vec:
                query = query._replace(query_vec=None)
            for score, docno in zip(scores, docnos):
                res.append((*query, docno, score))
        res = pd.DataFrame(res, columns=list(query._fields) + ['docno', 'score'])
        if self.drop_query_vec:
            res = res.drop(columns=['query_vec'])
        res = res[~res.score.isna()]
        res = add_ranks(res)
        return res<|MERGE_RESOLUTION|>--- conflicted
+++ resolved
@@ -1,9 +1,5 @@
-<<<<<<< HEAD
 # Deprecated module
 # flake8: noqa
-import threading
-=======
->>>>>>> ac4ed9de
 import torch
 import itertools
 import math
