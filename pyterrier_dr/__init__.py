--- conflicted
+++ resolved
@@ -11,17 +11,10 @@
 from pyterrier_dr.bge_m3 import BGEM3, BGEM3QueryEncoder, BGEM3DocEncoder
 from pyterrier_dr.cde import CDE, CDECache
 from pyterrier_dr.prf import AveragePrf, VectorPrf
-<<<<<<< HEAD
+from pyterrier_dr._ils import ILS, ils
 from pyterrier_dr._mmr import MmrScorer
-=======
-from pyterrier_dr._ils import ILS, ils
->>>>>>> 0c7a3346
 
 __all__ = ["FlexIndex", "DocnoFile", "NilIndex", "NumpyIndex", "RankedLists", "FaissFlat", "FaissHnsw", "MemIndex", "TorchIndex",
            "BiEncoder", "BiQueryEncoder", "BiDocEncoder", "BiScorer", "HgfBiEncoder", "TasB", "RetroMAE", "SBertBiEncoder", "Ance",
            "Query2Query", "GTR", "E5", "TctColBert", "ElectraScorer", "BGEM3", "BGEM3QueryEncoder", "BGEM3DocEncoder", "CDE", "CDECache",
-<<<<<<< HEAD
-           "SimFn", "infer_device", "AveragePrf", "VectorPrf", "MmrScorer"]
-=======
-           "SimFn", "infer_device", "AveragePrf", "VectorPrf", "ILS", "ils"]
->>>>>>> 0c7a3346
+           "SimFn", "infer_device", "AveragePrf", "VectorPrf", "ILS", "ils", "MmrScorer"]