__version__ = '0.2.0'

from .util import SimFn, infer_device
from .indexes import DocnoFile, NilIndex, NumpyIndex, RankedLists, FaissFlat, FaissHnsw, MemIndex, TorchIndex
from .flex import FlexIndex
from .biencoder import BiEncoder, BiQueryEncoder, BiDocEncoder, BiScorer
from .hgf_models import HgfBiEncoder, TasB, RetroMAE
from .sbert_models import SBertBiEncoder, Ance, Query2Query, GTR
from .tctcolbert_model import TctColBert
from .electra import ElectraScorer
<<<<<<< HEAD
from .bge_m3 import BGEM3Factory
=======
from .cde import CDE, CDECache
>>>>>>> 5013ffd9
<|MERGE_RESOLUTION|>--- conflicted
+++ resolved
@@ -8,8 +8,5 @@
 from .sbert_models import SBertBiEncoder, Ance, Query2Query, GTR
 from .tctcolbert_model import TctColBert
 from .electra import ElectraScorer
-<<<<<<< HEAD
 from .bge_m3 import BGEM3Factory
-=======
-from .cde import CDE, CDECache
->>>>>>> 5013ffd9
+from .cde import CDE, CDECache