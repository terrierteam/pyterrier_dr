--- conflicted
+++ resolved
@@ -1,18 +1,5 @@
 __version__ = '0.2.0'
 
-<<<<<<< HEAD
-from .util import SimFn, infer_device
-from .indexes import DocnoFile, NilIndex, NumpyIndex, RankedLists, FaissFlat, FaissHnsw, MemIndex, TorchIndex
-from .flex import FlexIndex
-from .biencoder import BiEncoder, BiQueryEncoder, BiDocEncoder, BiScorer
-from .hgf_models import HgfBiEncoder, TasB, RetroMAE
-from .sbert_models import SBertBiEncoder, Ance, Query2Query, GTR
-from .tctcolbert_model import TctColBert
-from .electra import ElectraScorer
-from .bge_m3 import BGEM3, BGEM3QueryEncoder, BGEM3DocEncoder
-from .cde import CDE, CDECache
-from .prf import average_prf, vector_prf
-=======
 from pyterrier_dr.util import SimFn, infer_device
 from pyterrier_dr.indexes import DocnoFile, NilIndex, NumpyIndex, RankedLists, FaissFlat, FaissHnsw, MemIndex, TorchIndex
 from pyterrier_dr.flex import FlexIndex
@@ -23,9 +10,9 @@
 from pyterrier_dr.electra import ElectraScorer
 from pyterrier_dr.bge_m3 import BGEM3, BGEM3QueryEncoder, BGEM3DocEncoder
 from pyterrier_dr.cde import CDE, CDECache
+from pyterrier_dr.prf import average_prf, vector_prf
 
 __all__ = ["FlexIndex", "DocnoFile", "NilIndex", "NumpyIndex", "RankedLists", "FaissFlat", "FaissHnsw", "MemIndex", "TorchIndex",
            "BiEncoder", "BiQueryEncoder", "BiDocEncoder", "BiScorer", "HgfBiEncoder", "TasB", "RetroMAE", "SBertBiEncoder", "Ance",
            "Query2Query", "GTR", "TctColBert", "ElectraScorer", "BGEM3", "BGEM3QueryEncoder", "BGEM3DocEncoder", "CDE", "CDECache",
-           "SimFn", "infer_device"]
->>>>>>> 6909587f
+           "SimFn", "infer_device", "average_prf", "vector_prf"]